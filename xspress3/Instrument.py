"""
Implements a Python3 interface to the Xspress3, via the proprietary SDK.

Limitations:
* Currently no auxiliary dimensions are taken care of.
* Productively using multi-card setups would require additional timing setup.
"""

import os, sys, time
import numpy as np
import ctypes
from ctypes.util import find_library

librt = ctypes.CDLL(find_library('rt'), mode=ctypes.RTLD_GLOBAL)
libm = ctypes.CDLL(find_library('m'), mode=ctypes.RTLD_GLOBAL)
libimg_mod = ctypes.CDLL(find_library('img_mod'), mode=ctypes.RTLD_GLOBAL)
libxspress3 = ctypes.CDLL(find_library('xspress3'))

# configure return values for anything that doesn't return an int
libxspress3.xsp3_get_error_message.restype = ctypes.c_char_p

ERROR_LOOKUP = {
0:   'XSP3_OK',
-1:  'XSP3_ERROR',
-2:  'XSP3_INVALID_PATH',
-3:  'XSP3_ILLEGAL_CARD',
-4:  'XSP3_ILLEGAL_SUBPATH',
-5:  'XSP3_INVALID_DMA_STREAM',
-6:  'XSP3_RANGE_CHECK',
-7:  'XSP3_INVALID_SCOPE_MOD',
-8:  'XSP3_OUT_OF_MEMORY',
-9:  'XSP3_ERR_DEV_NOT_FOUND',
-10: 'XSP3_CANNOT_OPEN_FILE',
-11: 'XSP3_FILE_READ_FAILED',
-12: 'XSP3_FILE_WRITE_FAILED',
-13: 'XSP3_FILE_RENAME_FAILED',
-14: 'XSP3_LOG_FILE_MISSING',
-20: 'XSP3_WOULD_BLOCK',}


CLOCK_FREQUENCY = 80e6 # 80 MHz

class Xspress3(object):
    def __init__(self, ncards=1, maxframes=16384, baseip=None,
                 baseport=-1, basemac=None, nchan=-1, create_mod=-1,
                 name=None, debug=-1, cardindex=-1, debounce=80,
                 header_path='/opt/xspress3-sdk/include',
                 config_path='/home/xspress3/settings',
                 return_window_counts=False,
                 event_widths_override={}):
        """
        The C constructor takes -1 and NULL for defaults everywhere
        for ints/*chars, respectively.

        debounce: (int) minimum number of 80 MHz clock cycles for a gate
                        to be considered changed, for excluding artefacts
                        in ringing cables.
        """
        baseip = baseip.encode() if baseip else None # converts 0 and "" to None
        basemac = basemac.encode() if basemac else None
        name = name.encode() if name else None
        if ncards > 1:
            raise Exception('More than one card isn''t supported')
        handle = libxspress3.xsp3_config(ncards, maxframes, baseip, baseport,
                                         basemac, nchan, int(create_mod), name,
                                         int(debug), cardindex)
        if handle < 0:
            raise Exception('Failed to configure the Xspress3 (code %s):\n*** %s ***' %
                                (ERROR_LOOKUP[handle], self.error()))
        self.handle = handle
        self._parse_headers(header_path)
        self.debounce = debounce
        self._gap_mode = self.XSP3_ITFG_GAP_MODE_25NS
        self._gap_time = {
            self.XSP3_ITFG_GAP_MODE_25NS: 25e-9,
            self.XSP3_ITFG_GAP_MODE_200NS: 200-9,
            self.XSP3_ITFG_GAP_MODE_500NS: 500e-9,
            self.XSP3_ITFG_GAP_MODE_1US: 1e-6,}[self._gap_mode]

        self.check(libxspress3.xsp3_set_run_flags(self.handle,
                                self.XSP3_RUN_FLAGS_HIST |
                                self.XSP3_RUN_FLAGS_SCALERS |
                                self.XSP3_RUN_FLAGS_CIRCULAR_BUFFER))
        self.check(libxspress3.xsp3_clocks_setup(self.handle, 0, 
                                self.XSP3_CLK_SRC_XTAL,
                                self.XSP3_CLK_FLAGS_MASTER |
                                self.XSP3_CLK_FLAGS_NO_DITHER, 0))
        self.check(libxspress3.xsp3_restore_settings(self.handle, config_path.encode('ascii'), 0))
        self._latest_exptime = None

        # Not in manual but used in Lima and needed to get event width in order to calculate dtc
        # This is set from the calibration file in settings dir and read here from the hw...
        self.event_widths_l = []
        if event_widths_override == {} or len(event_widths_override)!=self.num_chan:
            for ch in range (0,self.num_chan):
                Buff = ctypes.c_int * (27)
                buff = Buff()
                libxspress3.xsp3_get_trigger_b(self.handle, ch, buff)
                arr = np.frombuffer(buff, dtype=ctypes.c_int)
                self.event_widths_l.append(arr[13])
        # ...OR it is set from property
        else:
            for ch in range (0,self.num_chan):
                self.event_widths_l.append(event_widths_override[ch])

        # window count data - these are filled by the streamer
        self.sum_window_counts = return_window_counts
        self.window1_data_raw = []
        self.window2_data_raw = []
        self.window1_data_dtc = []
        self.window2_data_dtc = []

    def check(self, result):
        if (result == self.XSP3_OK) or (result > 0):
            return result
        else:
            raise Exception('SDK Error: %d (%s),\n   the last error is: "%s"' %
                            (result, ERROR_LOOKUP[result], self.error()))

    def _parse_headers(self, path):
        with open(os.path.join(path, 'xspress3.h'), 'r') as fp:
            for line in fp:
                if line.strip().startswith('#define'):
                    data = line.strip().split()[1:3]
                    if len(data) == 2:
                        var, val = data
                        try:
                            val = eval(val)
                        except:
                            # some things are too advanced, sizeof() for example.
                            # there are also typos in the header, with too many closing
                            # parentheses. take what we get.
                            continue
                        exec('self.%s = %s' % (var, val)) # for future use
                        exec('%s = %s' % (var, val)) # for composite macros

    @property
    def _debounce_flag(self):
        return (((self.debounce)&0xFF)<<16)

    def error(self):
        """
        Get the latest error message.
        """
        return libxspress3.xsp3_get_error_message().decode()

    def close(self):
        """
        Shut down.
        """
        self.check(libxspress3.xsp3_close(self.handle))

    @property
    def event_widths(self):
        '''
        The event width calibrated for each channel
        '''
        return self.event_widths_l

    @property
    def revision(self):
        """
        Firmware revision.
        """
        return libxspress3.xsp3_get_revision(self.handle)

    @property
    def num_chan(self):
        """
        The number of channels currently configured in the system.
        """
        return libxspress3.xsp3_get_num_chan(self.handle)

    @property
    def bins_per_mca(self):
        """
        The number of bins per MCA configures in the xspress3 system.
        """
        return libxspress3.xsp3_get_bins_per_mca(self.handle)
    
    def acquire_frames(self, frame_time=1., n_frames=1, n_trig=1, trig_mode='software', card=0,):
        """
        Starts the acquisition of internally timed frames.

        frame_time: (float) exposure time plus gap time (which is short)
        n_frames:   (int) how many frames to gather
        n_trig:     (int) how many triggers to expect (equal to 1 or n_frames)
        trig_mode:  (str) 'software', 'rising', or 'gate'
        card:       (int) which card to use
        """

        # reset window count data
        self.window1_data_raw = []
        self.window2_data_raw = []
        self.window1_data_dtc = []
        self.window2_data_dtc = []

        self._latest_exptime = frame_time - self._gap_time
        fit_frames = libxspress3.xsp3_format_run(self.handle, -1, 0, 0, 0, 0, 0, 12)
        print('Can fit %u frames' % fit_frames)
<<<<<<< HEAD
        trig_mode = trig_mode.lower()
        assert trig_mode in ('software', 'rising', 'gate'), 'Invalid trigger mode!'
        self.check(libxspress3.xsp3_histogram_clear(self.handle, 0, self.num_chan, 0, n_frames))
        cycles = ctypes.c_uint32(int((frame_time - self._gap_time) * 80e6)) # time in 80 MHz clock cycles
=======
        self.check(libxspress3.xsp3_set_glob_timeA(self.handle, card, self.XSP3_GTIMA_SRC_INTERNAL))
        self.check(libxspress3.xsp3_histogram_clear(self.handle, 0, self.num_chan, 0, fit_frames))
        cycles = ctypes.c_uint32(int((frame_time - self._gap_time) * CLOCK_FREQUENCY)) # time in clock cycles
>>>>>>> eaac1b0a
        if (n_trig != n_frames) and (n_trig != 1):
            raise AttributeError('n_trig must equal 1 or n_frames')
        if trig_mode == 'software':
            if n_trig == 1:
                trg_mode = self.XSP3_ITFG_TRIG_MODE_SOFTWARE_ONLY_FIRST
            elif n_trig == n_frames:
                trg_mode = self.XSP3_ITFG_TRIG_MODE_SOFTWARE
            self.check(libxspress3.xsp3_set_glob_timeA(self.handle, card, self.XSP3_GTIMA_SRC_INTERNAL))
            self.check(libxspress3.xsp3_itfg_setup(self.handle, card, n_frames, cycles, trg_mode, self._gap_mode))
            self.check(libxspress3.xsp3_histogram_arm(self.handle, card)) # the manual says to call arm() here...
        elif trig_mode == 'rising':
            if n_trig == 1:
                trg_mode = self.XSP3_ITFG_TRIG_MODE_HARDWARE_ONLY_FIRST
            elif n_trig == n_frames:
                trg_mode = self.XSP3_ITFG_TRIG_MODE_HARDWARE
            self.check(libxspress3.xsp3_set_glob_timeA(self.handle, card, self.XSP3_GTIMA_SRC_INTERNAL))
            self.check(libxspress3.xsp3_itfg_setup(self.handle, card, n_frames, cycles, trg_mode, self._gap_mode))
            self.check(libxspress3.xsp3_histogram_start(self.handle, card)) # ...and start() here
        elif trig_mode == 'gate':
            # Note: the SDK prescribes putting XSP3_GTIMA_SRC_ flags
            # through the operation ((x)&7), which makes no difference
            # of course so skipping as advance preprocessor macros have
            # to be done manually.
            self.check(libxspress3.xsp3_set_glob_timeA(self.handle, card,
                            self.XSP3_GTIMA_SRC_TTL_VETO_ONLY |
                            self._debounce_flag))
            self.check(libxspress3.xsp3_set_glob_timeFixed(self.handle, card, 0))

    def soft_trigger(self, card=0):
        self.check(libxspress3.xsp3_histogram_continue(self.handle, card))
        self.check(libxspress3.xsp3_histogram_pause(self.handle, card))

    def read_hist_data(self, starting_frame=0, n_frames=None,
                     starting_energy=0, n_energies=None,
                     starting_channel=0, n_channels=None):
        """
        Reads histogram data for some cuboid in the
        (frames, energy bins, channels) space. The default is to
        read everything.
        """
        # we're ignoring aux dimensions per the limitations above
        aux, n_aux = 0, 1
        if n_energies is None:
            n_energies = self.bins_per_mca
        if n_frames is None:
            n_frames = self.nframes_processed
        if n_channels is None:
            n_channels = self.num_chan
        shape = (n_energies, n_channels, n_frames)
        Buff = ctypes.c_uint32 * (np.prod(shape))
        buff = Buff()
        self.check(libxspress3.xsp3_histogram_read3d(self.handle, buff,
                                starting_energy, starting_channel,
                                starting_frame, n_energies,
                                n_channels, n_frames))
        # no memory copied -these calls take 40-50 us for a single
        # frame and 60-70 us for 1000 frames.
        arr = np.frombuffer(buff, dtype=ctypes.c_uint32)
        arr = arr.reshape(shape)
        return arr

        
    def read_scalar_data(self, starting_frame, n_frames):
        """
        Reads the scalars and return various counts and dead time correction
        """

        first_scalar, n_scalars = 0, self.XSP3_SW_NUM_SCALERS
        first_channel, n_channels = 0, self.num_chan
        Buff = ctypes.c_uint32 * (n_scalars * n_channels * n_frames)
        buff = Buff()
        self.check(libxspress3.xsp3_scaler_read(self.handle, buff,
                                first_scalar, first_channel, starting_frame,
                                n_scalars, n_channels, n_frames))

        # scalars (without any correction), which include window counts
        shape = (n_frames, self.num_chan, self.XSP3_SW_NUM_SCALERS)
        scalars = np.frombuffer(buff, dtype=ctypes.c_uint32).reshape(shape)

        # for sake of self-documentation be explicit here:
        ClockTicks = scalars[: ,:, 0]
        ResetTicks = scalars[: ,:, 1]
        ResetCount = scalars[: ,:, 2]
        AllEvents  = scalars[: ,:, 3]
        AllGood    = scalars[: ,:, 4]
        #Pileup     = scalars[: ,:, 7]  #not used or validated
        TotalTicks = scalars[: ,:, 8]  #real time
        # window readings
        win0       = scalars[:, :, 5]
        win1       = scalars[:, :, 6]

        # According to QD, do not use xsp3_calculateDeadtimeCorrectionFactors but calculate deadtime as follows (a la Lima):
        # dtn  deadtime in clock ticks:      dtn = AllEvents*(Event_Width + 1) + ResetTicks
        # dtf  deadtime fraction in percent: dtf = 100*DeadTicks / ClockTicks
        # dtc  deadtime correction:          dtc = ClockTicks / (ClockTicks – DeadTicks) 
        # ocr  output count rate:            ocr = AllGood / TotalTicks * 1/80000000 (80MHz)  NB icr not defined

        shape = (n_frames, self.num_chan)
        dtn=np.zeros(shape)
        dtc=np.zeros(shape)
        ocr=np.zeros(shape)  #Note QD say ICR is not well defined

        for i in range(0,self.num_chan):
            dtn[:,i] = AllEvents[:, i]*(self.event_widths_l[i]+1) + ResetTicks[:, i]
            dtc[:,i] = ClockTicks[:, i] / (ClockTicks[:, i] - dtn[:,i])
            ocr[:,i] = AllGood[:,i] / TotalTicks[:, i] * (1.0/CLOCK_FREQUENCY)

        return win0, win1, AllEvents, AllGood, ClockTicks, TotalTicks, ResetTicks, dtc, ocr, np.asarray(self.event_widths_l)

    def clear_circular_buffer(self, starting_frame=0, n_frames=None):
        """
        Acknowledge read of the circular buffer for all channels.
        """
        if n_frames is None:
            n_frames = self.nframes_processed
        first_channel, n_channels = 0, self.num_chan
        self.check(libxspress3.xsp3_histogram_circ_ack(self.handle,
            first_channel, starting_frame, n_channels, n_frames))

    def set_window(self, channel=-1, low=0, high=None, window=0):
        """
        Set the hardware in-window counter to integrate over a specific
        energy range. `window` is the counter number (0 or 1). The limits
        are specified in raw energy bins and don't depend on any roi
        settings. If no channel number is given, the setting is applied
        to all channels.
        """
        if high is None:
            high = self.bins_per_mca-1
        #somehow low and high are numpy types which ctypes does not want
        self.check(libxspress3.xsp3_set_window(self.handle, channel,
                                               window, int(low), int(high)))

    def get_window(self, channel, window=0):
        low = ctypes.pointer(ctypes.c_uint32())
        high = ctypes.pointer(ctypes.c_uint32())
        self.check(libxspress3.xsp3_get_window(self.handle, channel,
                                    window, low, high))
        return low.contents.value, high.contents.value

    def stop(self, card=0):
        self.check(libxspress3.xsp3_histogram_stop(self.handle, card))

    def busy(self):
        # something fishy here, xsp3_histogram_is_any_busy never returns 1.
        ret = self.check(libxspress3.xsp3_histogram_is_any_busy(self.handle))
        return bool(ret)

    @property
    def nframes_processed(self):
        return libxspress3.xsp3_scaler_check_progress(0)

    @property
    def overrun_detected(self):
        """
        Check if a circular buffer overrun has been detected anywhere.
        """
        res = self.check(libxspress3.xsp3_histogram_get_circ_overrun(self.handle, -1, None))
        return bool(res)

if __name__ == '__main__':
    xsp = Xspress3()
    N = 5
    print('taking %u images...'%N)
    xsp.acquire_frames(.1, n_frames=N, n_trig=1)
    xsp.soft_trigger()
    while xsp.nframes_processed < N:
        print('have %u frames...'%xsp.nframes_processed)
        time.sleep(.05)
    print('done! here the data from channel 0...')
    data = xsp.read_hist_data()
    print(data)
    print('shape %s'%(data.shape,))<|MERGE_RESOLUTION|>--- conflicted
+++ resolved
@@ -185,7 +185,7 @@
         frame_time: (float) exposure time plus gap time (which is short)
         n_frames:   (int) how many frames to gather
         n_trig:     (int) how many triggers to expect (equal to 1 or n_frames)
-        trig_mode:  (str) 'software', 'rising', or 'gate'
+        trig_mode:  (str) 'software', 'external_multi', or 'external_multi_gate'
         card:       (int) which card to use
         """
 
@@ -198,18 +198,12 @@
         self._latest_exptime = frame_time - self._gap_time
         fit_frames = libxspress3.xsp3_format_run(self.handle, -1, 0, 0, 0, 0, 0, 12)
         print('Can fit %u frames' % fit_frames)
-<<<<<<< HEAD
         trig_mode = trig_mode.lower()
-        assert trig_mode in ('software', 'rising', 'gate'), 'Invalid trigger mode!'
+        assert trig_mode in ('software', 'external_multi', 'external_multi_gate'), 'Invalid trigger mode!'
         self.check(libxspress3.xsp3_histogram_clear(self.handle, 0, self.num_chan, 0, n_frames))
         cycles = ctypes.c_uint32(int((frame_time - self._gap_time) * 80e6)) # time in 80 MHz clock cycles
-=======
-        self.check(libxspress3.xsp3_set_glob_timeA(self.handle, card, self.XSP3_GTIMA_SRC_INTERNAL))
-        self.check(libxspress3.xsp3_histogram_clear(self.handle, 0, self.num_chan, 0, fit_frames))
-        cycles = ctypes.c_uint32(int((frame_time - self._gap_time) * CLOCK_FREQUENCY)) # time in clock cycles
->>>>>>> eaac1b0a
         if (n_trig != n_frames) and (n_trig != 1):
-            raise AttributeError('n_trig must equal 1 or n_frames')
+            raise AttributeError('nFramesPerTrigger can only be > 1 if nTriggers = 1')
         if trig_mode == 'software':
             if n_trig == 1:
                 trg_mode = self.XSP3_ITFG_TRIG_MODE_SOFTWARE_ONLY_FIRST
@@ -218,7 +212,7 @@
             self.check(libxspress3.xsp3_set_glob_timeA(self.handle, card, self.XSP3_GTIMA_SRC_INTERNAL))
             self.check(libxspress3.xsp3_itfg_setup(self.handle, card, n_frames, cycles, trg_mode, self._gap_mode))
             self.check(libxspress3.xsp3_histogram_arm(self.handle, card)) # the manual says to call arm() here...
-        elif trig_mode == 'rising':
+        elif trig_mode == 'external_multi':
             if n_trig == 1:
                 trg_mode = self.XSP3_ITFG_TRIG_MODE_HARDWARE_ONLY_FIRST
             elif n_trig == n_frames:
@@ -226,7 +220,7 @@
             self.check(libxspress3.xsp3_set_glob_timeA(self.handle, card, self.XSP3_GTIMA_SRC_INTERNAL))
             self.check(libxspress3.xsp3_itfg_setup(self.handle, card, n_frames, cycles, trg_mode, self._gap_mode))
             self.check(libxspress3.xsp3_histogram_start(self.handle, card)) # ...and start() here
-        elif trig_mode == 'gate':
+        elif trig_mode == 'external_multi_gate':
             # Note: the SDK prescribes putting XSP3_GTIMA_SRC_ flags
             # through the operation ((x)&7), which makes no difference
             # of course so skipping as advance preprocessor macros have
@@ -235,6 +229,7 @@
                             self.XSP3_GTIMA_SRC_TTL_VETO_ONLY |
                             self._debounce_flag))
             self.check(libxspress3.xsp3_set_glob_timeFixed(self.handle, card, 0))
+            self.check(libxspress3.xsp3_histogram_start(self.handle, card)) # ...and start() here
 
     def soft_trigger(self, card=0):
         self.check(libxspress3.xsp3_histogram_continue(self.handle, card))
